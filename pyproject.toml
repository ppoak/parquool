--- conflicted
+++ resolved
@@ -4,11 +4,7 @@
 
 [project]
 name = "parquool"
-<<<<<<< HEAD
-version = "0.0.5"
-=======
 version = "0.0.6"
->>>>>>> 671bb808
 description = "Parquool - A Python Library for SQL like parquet query"
 readme = { file = "README.md", content-type = "text/markdown" }
 authors = [
